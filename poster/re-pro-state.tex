<<<<<<< HEAD
\fill[white] (1, 0) circle (1.05);
\fill[darkblue] (1, 0) circle (1);
\draw[white, line width=1pt] (0.35, 0.55) arc(140:-80:0.45) to (1.1, -0.65) to (0.95, -0.65) (0.45, 0.45) arc(140:-110:0.31) to (0.58, -0.65) (1.35, -0.65) arc(270:20:0.35) to (1.35, -0.35) (1.35, -0.51) arc(270:50:0.21) (1.43, -0.65) rectangle (1.57, -0.51);
\node[anchor=west] at (2.1, 0.65) {\small This document is provably reproducible.};
\node[anchor=west] at (2.3, -0.1) {\footnotesize \texttt{> hosted at }};% \url{${{ github.server_url }}/${{ github.repository }}}}};
\node[anchor=west] at (2.3, -0.75) {\footnotesize \texttt{> built on }};%${{ env.build_time }} from \href{${{ github.server_url }}/${{ github.repository }}/tree/${{ env.sha_short }}}{${{ env.sha_short }}}}};
=======
built on 2024-01-05 at 20:09:46 from \href{https://github.com/FMatti/Rand-SD/tree/3ce4f2d}{3ce4f2d}
>>>>>>> 121336e0
<|MERGE_RESOLUTION|>--- conflicted
+++ resolved
@@ -1,10 +1,6 @@
-<<<<<<< HEAD
 \fill[white] (1, 0) circle (1.05);
 \fill[darkblue] (1, 0) circle (1);
 \draw[white, line width=1pt] (0.35, 0.55) arc(140:-80:0.45) to (1.1, -0.65) to (0.95, -0.65) (0.45, 0.45) arc(140:-110:0.31) to (0.58, -0.65) (1.35, -0.65) arc(270:20:0.35) to (1.35, -0.35) (1.35, -0.51) arc(270:50:0.21) (1.43, -0.65) rectangle (1.57, -0.51);
 \node[anchor=west] at (2.1, 0.65) {\small This document is provably reproducible.};
 \node[anchor=west] at (2.3, -0.1) {\footnotesize \texttt{> hosted at }};% \url{${{ github.server_url }}/${{ github.repository }}}}};
-\node[anchor=west] at (2.3, -0.75) {\footnotesize \texttt{> built on }};%${{ env.build_time }} from \href{${{ github.server_url }}/${{ github.repository }}/tree/${{ env.sha_short }}}{${{ env.sha_short }}}}};
-=======
-built on 2024-01-05 at 20:09:46 from \href{https://github.com/FMatti/Rand-SD/tree/3ce4f2d}{3ce4f2d}
->>>>>>> 121336e0
+\node[anchor=west] at (2.3, -0.75) {\footnotesize \texttt{> built on }};%${{ env.build_time }} from \href{${{ github.server_url }}/${{ github.repository }}/tree/${{ env.sha_short }}}{${{ env.sha_short }}}}};